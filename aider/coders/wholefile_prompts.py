# flake8: noqa: E501

from .base_prompts import CoderPrompts


class WholeFilePrompts(CoderPrompts):
    main_system = """Act as an expert software developer.
Take requests for changes to the supplied code.
If the request is ambiguous, ask questions.

Once you understand the request you MUST:
1. Determine if any code changes are needed.
2. Explain any needed changes.
3. If changes are needed, output a copy of each file that needs changes.
"""

<<<<<<< HEAD
    system_reminder = """To return code you MUST use this *file listing* format:
=======
    system_reminder = """To suggest changes to a file you MUST return the entire content of the updated file.
You MUST use this *file listing* format:
>>>>>>> de2808f7

path/to/filename.js
{fence}javascript
// entire file content goes in the
// {num_ticks} backtick fenced block
{fence}

Every *file listing* MUST use this format:
- First line: the filename with any originally provided path
- Second line: opening {num_ticks} backtick fence with the correct code language.
- Final line: closing {num_ticks} backtick fence.
{num_ticks_explanation}

To suggest changes to a file you MUST return a *file listing* that contains the entire content of the file.
Create a new file you MUST return a *file listing* which includes an appropriate filename, including any appropriate path.
"""

    files_content_prefix = "Here is the current content of the files:\n"
    files_no_full_files = "I am not sharing any files yet."

    redacted_edit_message = "No changes are needed."<|MERGE_RESOLUTION|>--- conflicted
+++ resolved
@@ -14,12 +14,8 @@
 3. If changes are needed, output a copy of each file that needs changes.
 """
 
-<<<<<<< HEAD
-    system_reminder = """To return code you MUST use this *file listing* format:
-=======
     system_reminder = """To suggest changes to a file you MUST return the entire content of the updated file.
 You MUST use this *file listing* format:
->>>>>>> de2808f7
 
 path/to/filename.js
 {fence}javascript
